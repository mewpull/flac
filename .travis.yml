--- conflicted
+++ resolved
@@ -1,10 +1,6 @@
 language: go
 go:
-<<<<<<< HEAD
-  - 1.7.1
-=======
   - stable
->>>>>>> d8cbdcb6
 
 notifications:
   email: false
@@ -15,20 +11,13 @@
     - PATH=$HOME/gopath/bin:$PATH
 
 before_install:
-<<<<<<< HEAD
-  - go get golang.org/x/tools/cmd/cover
-  - go get golang.org/x/tools/cmd/goimports
-  - go get github.com/golang/lint/golint
-  - go get github.com/mattn/goveralls
-  - sudo apt-get -qq update
-  - sudo apt-get -y install libpulse-dev
-=======
   - go get -u golang.org/x/tools/cmd/cover
   - go get -u golang.org/x/tools/cmd/goimports
   - go get -u github.com/golang/lint/golint
   - go get -u github.com/mattn/goveralls
   - go get -u github.com/golangci/golangci-lint/cmd/golangci-lint
->>>>>>> d8cbdcb6
+  - sudo apt-get -qq update
+  - sudo apt-get -y install libpulse-dev
 
 install:
   - go get ./...
