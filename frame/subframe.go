--- conflicted
+++ resolved
@@ -30,13 +30,8 @@
 func (frame *Frame) parseSubframe(br *bits.Reader, bps uint) (subframe *Subframe, err error) {
 	// Parse subframe header.
 	subframe = new(Subframe)
-<<<<<<< HEAD
-	if err = subframe.parseHeader(frame.br); err != nil {
+	if err = subframe.parseHeader(br); err != nil {
 		return subframe, errors.WithStack(err)
-=======
-	if err = subframe.parseHeader(br); err != nil {
-		return subframe, err
->>>>>>> fa00a54c
 	}
 	// Adjust bps of subframe for wasted bits-per-sample.
 	bps -= subframe.Wasted
