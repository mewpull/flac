--- conflicted
+++ resolved
@@ -263,12 +263,12 @@
 
 	// Parse channels.
 	if err := frame.parseChannels(br); err != nil {
-		return err
+		return errors.WithStack(err)
 	}
 
 	// Parse bits per sample.
 	if err := frame.parseBitsPerSample(br); err != nil {
-		return err
+		return errors.WithStack(err)
 	}
 
 	// 1 bit: reserved.
@@ -276,10 +276,6 @@
 	if err != nil {
 		return unexpected(err)
 	}
-<<<<<<< HEAD
-	if x >= 0xB {
-		return errors.Errorf("frame.Frame.parseHeader: reserved channels bit pattern (%04b)", x)
-=======
 	if x != 0 {
 		return errors.New("frame.Frame.parseHeader: non-zero reserved value")
 	}
@@ -295,12 +291,12 @@
 
 	// Parse block size.
 	if err := frame.parseBlockSize(br, blockSize); err != nil {
-		return err
+		return errors.WithStack(err)
 	}
 
 	// Parse sample rate.
 	if err := frame.parseSampleRate(br, sampleRate); err != nil {
-		return err
+		return errors.WithStack(err)
 	}
 
 	// 1 byte: CRC-8 checksum.
@@ -310,8 +306,7 @@
 	}
 	got := h.Sum8()
 	if want != got {
-		return fmt.Errorf("frame.Frame.parseHeader: CRC-8 checksum mismatch; expected %v, got %v", want, got)
->>>>>>> fa00a54c
+		return errors.Errorf("frame.Frame.parseHeader: CRC-8 checksum mismatch; expected %v, got %v", want, got)
 	}
 
 	return nil
@@ -389,7 +384,7 @@
 		return unexpected(err)
 	}
 	if x >= 0xB {
-		return fmt.Errorf("frame.Frame.parseHeader: reserved channels bit pattern (%04b)", x)
+		return errors.Errorf("frame.Frame.parseHeader: reserved channels bit pattern (%04b)", x)
 	}
 	frame.Channels = Channels(x)
 	return nil
@@ -526,20 +521,6 @@
 		// 1111: invalid.
 		return errors.New("frame.Frame.parseHeader: invalid sample rate bit pattern (1111)")
 	}
-<<<<<<< HEAD
-
-	// 1 byte: CRC-8 checksum.
-	var want uint8
-	if err = binary.Read(frame.hr, binary.BigEndian, &want); err != nil {
-		return unexpected(err)
-	}
-	got := h.Sum8()
-	if got != want {
-		return errors.Errorf("frame.Frame.parseHeader: CRC-8 checksum mismatch; expected %v, got %v", want, got)
-	}
-
-=======
->>>>>>> fa00a54c
 	return nil
 }
 
